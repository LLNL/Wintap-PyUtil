import argparse
from importlib.resources import files as resource_files

from wintappy.config import get_configs
from wintappy.datautils import rawutil as ru
from wintappy.etlutils.utils import configure_basic_logging


def main(argv=None):
    configure_basic_logging()
    parser = argparse.ArgumentParser(
        prog="rawtostdview.py",
        description="Convert raw Wintap data into standard form, no partitioning",
    )
    parser.add_argument("-s", "--start", help="Start date (YYYYMMDD)")
    parser.add_argument("-e", "--end", help="End date (YYYYMMDD)")

    args = get_configs(parser, argv)

    # Note: default uses an memory database. For debugging, add 'database="debug.db"' for a file-based db in the current dir
    con = ru.init_db()
    globs = ru.get_glob_paths_for_dataset(
        args.DATASET, subdir="rolling", include="raw_"
    )
<<<<<<< HEAD

    ru.create_raw_views(con, globs, args.START, args.END)
=======
    ru.create_raw_views(con, globs, args.START, args.END)
    # For now, processing REQUIREs that RAW_PROCESS_STOP exist even if its empty. Create an empty table if needed.
    ru.create_empty_process_stop(con)

>>>>>>> 31456c41
    for sqlfile in ["rawtostdview.sql", "process_path.sql", "process_summary.sql"]:
        ru.run_sql_no_args(con, resource_files("wintappy.datautils").joinpath(sqlfile))
    ru.write_parquet(
        con,
        args.DATASET,
        ru.get_db_objects(con, exclude=["raw_", "tmp"]),
        agg_level=f"stdview-{args.START}-{args.END}",
    )


if __name__ == "__main__":
    main(argv=None)<|MERGE_RESOLUTION|>--- conflicted
+++ resolved
@@ -22,15 +22,10 @@
     globs = ru.get_glob_paths_for_dataset(
         args.DATASET, subdir="rolling", include="raw_"
     )
-<<<<<<< HEAD
-
-    ru.create_raw_views(con, globs, args.START, args.END)
-=======
     ru.create_raw_views(con, globs, args.START, args.END)
     # For now, processing REQUIREs that RAW_PROCESS_STOP exist even if its empty. Create an empty table if needed.
     ru.create_empty_process_stop(con)
 
->>>>>>> 31456c41
     for sqlfile in ["rawtostdview.sql", "process_path.sql", "process_summary.sql"]:
         ru.run_sql_no_args(con, resource_files("wintappy.datautils").joinpath(sqlfile))
     ru.write_parquet(

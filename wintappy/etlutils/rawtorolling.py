--- conflicted
+++ resolved
@@ -1,8 +1,5 @@
 import argparse
-<<<<<<< HEAD
-=======
 import logging
->>>>>>> 31456c41
 from importlib.resources import files as resource_files
 
 from wintappy.config import get_configs
@@ -17,11 +14,8 @@
         globs = ru.get_globs_for(cur_dataset, daypk)
         # No need to pass dayPK as the globs already include it.
         ru.create_raw_views(con, globs)
-<<<<<<< HEAD
-=======
         # For now, processing REQUIREs that RAW_PROCESS_STOP exist even if its empty. Create an empty table if needed.
         ru.create_empty_process_stop(con)
->>>>>>> 31456c41
         for sqlfile in ["rawtostdview.sql", "process_path.sql"]:
             ru.run_sql_no_args(
                 con, resource_files("wintappy.datautils").joinpath(sqlfile)
@@ -47,11 +41,7 @@
         args.START, args.END, data_set_path=args.DATASET
     )
 
-<<<<<<< HEAD
-    print(f"Processing {start_date} to {end_date}")
-=======
     logging.info(f"Processing {start_date} to {end_date}")
->>>>>>> 31456c41
     process_range(args.DATASET, start_date, end_date)
 
 

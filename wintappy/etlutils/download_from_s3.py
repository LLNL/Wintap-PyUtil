--- conflicted
+++ resolved
@@ -316,20 +316,11 @@
 
     # Top level is event types
     event_types = folders
-
-<<<<<<< HEAD
-    # Top level is event types
-    event_types = folders
     start_date, end_date = get_date_range(
         args.START, args.END, date_format="%Y%m%d %H", data_set_path=args.LOCAL_PATH
     )
 
     logging.info(f"Using time range: {start_date} -> {end_date}")
-=======
-    start_date = datetime.strptime(args.start, "%Y%m%d %H")
-    end_date = datetime.strptime(args.end, "%Y%m%d %H")
-    logging.debug(f"start_date={start_date}; end_date={end_date}")
->>>>>>> db780070
     for event_type in event_types:
         logging.info(event_type.get("Prefix"))
         # Within an event type, iterate over date range by hour
@@ -372,11 +363,7 @@
 
         if len(files_md) > 0:
             logging.info(f"   Downloading {len(files_md)}...")
-<<<<<<< HEAD
             download_files_threaded(args.BUCKET, s3, files_md)
-=======
-            download_files_threaded(args.bucket, s3, files_md)
->>>>>>> db780070
 
 
 if __name__ == "__main__":

--- conflicted
+++ resolved
@@ -107,23 +107,10 @@
             {"search_day_pk": daypk}
         )
         try:
-<<<<<<< HEAD
-            results = db.query(query_str)
-            for _, row in results.iterrows():
-                db.insert_analytics_table(
-                    analytic.analytic_id,
-                    row["pid_hash"],
-                    event_time=row.get(
-                        "first_seen", datetime.strptime(str(daypk), "%Y%m%d")
-                    ),
-                )
-        except CatalogException as e:
-=======
             db.query(
                 f"INSERT INTO {ANALYTICS_RESULTS_TABLE} SELECT pid_hash, '{analytic.analytic_id}', first_seen, 'pid_hash' FROM ( {query_str} )"
             )
         except CatalogException as err:
->>>>>>> db780070
             # Don't include the stacktrace to keep the output succinct.
             logging.error(f"{analytic.analytic_id}: {e.args}", stack_info=False)
     return

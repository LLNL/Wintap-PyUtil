--- conflicted
+++ resolved
@@ -214,7 +214,6 @@
             """
             # Apply start/end filtering for rolling tables only.
             if "/rolling/" in pathspec:
-<<<<<<< HEAD
                 if start and end:
                     view_sql += f"where dayPK between {start} and {end}"
                 if start is not None and end is None:
@@ -223,15 +222,6 @@
             stmts.append(view_sql)
             logging.debug(f"View for {event_type} using {pathspec}")
             logging.debug(view_sql)
-=======
-                if start != None and end != None:
-                    view_sql += f"where dayPK between {start} and {end}"
-                if start != None and end == None:
-                    view_sql += f"where dayPK = {start}"
-        stmts.append(view_sql)
-        logging.debug(f"View for {event_type} using {pathspec}")
-        logging.debug(view_sql)
->>>>>>> 31456c41
     return stmts
 
 
